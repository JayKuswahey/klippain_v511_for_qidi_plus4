--- conflicted
+++ resolved
@@ -60,11 +60,7 @@
     def add_measurement(self, name: str, samples: SamplesList = None):
         samples = samples if samples is not None else []
         self.measurements.append({'name': name, 'samples': samples})
-<<<<<<< HEAD
         if len(self.measurements) > self._chunk_size:
-=======
-        if len(self.measurements) > CHUNK_SIZE:
->>>>>>> b8832f88
             self._save_chunk()
 
     def _save_chunk(self):
@@ -119,7 +115,6 @@
                 cctx = zstd.ZstdCompressor(level=3)
                 with cctx.stream_writer(f) as compressor:
                     pickle.dump(measurements, compressor)
-<<<<<<< HEAD
         except Exception as e:
             ConsoleOutput.print(f'Warning: unable to save the data to {filename}: {e}')
 
@@ -139,7 +134,7 @@
 
         if not complete:
             raise TimeoutError(
-                'Shake&Tune was unable to write the accelerometer data on the fylesystem. '
+                'Shake&Tune was unable to write the accelerometer data on the filesystem. '
                 'This might be due to a slow, busy or full SD card.'
             )
 
@@ -153,41 +148,6 @@
                     measurements = pickle.load(decompressor)
             return measurements
         except Exception as e:
-=======
-        except Exception as e:
-            ConsoleOutput.print(f'Warning: unable to save the data to {filename}: {e}')
-
-    def wait_for_data_transfers(self, k_reactor, timeout: int = 30):
-        if not self._write_processes:
-            return  # No file write is pending
-
-        eventtime = k_reactor.monotonic()
-        endtime = eventtime + timeout
-        complete = False
-
-        while eventtime < endtime:
-            eventtime = k_reactor.pause(eventtime + 0.05)
-            if all(not p.is_alive() for p in self._write_processes):
-                complete = True
-                break
-
-        if not complete:
-            raise TimeoutError(
-                'Shake&Tune was unable to write the accelerometer data on the fylesystem. '
-                'This might be due to a slow, busy or full SD card.'
-            )
-
-        self._write_processes = []
-
-    def _load_measurements_from_file(self, filename: Path) -> List[Measurement]:
-        try:
-            with open(filename, 'rb') as f:
-                dctx = zstd.ZstdDecompressor()
-                with dctx.stream_reader(f) as decompressor:
-                    measurements = pickle.load(decompressor)
-            return measurements
-        except Exception as e:
->>>>>>> b8832f88
             ConsoleOutput.print(f'Warning: unable to load measurements from {filename}: {e}')
             return []
 
